--- conflicted
+++ resolved
@@ -98,23 +98,6 @@
 	// dial once, just to make sure the network is working
 	conn, err := dial(network, raddr, rootCAs, connectTimeout)
 
-<<<<<<< HEAD
-	if err != nil {
-		return nil, err
-	} else {
-		logger := &Logger{
-			ClientHostname: clientHostname,
-			network:        network,
-			raddr:          raddr,
-			rootCAs:        rootCAs,
-			Packets:        make(chan Packet, 100),
-			Errors:         make(chan error, 0),
-			connectTimeout: connectTimeout,
-			conn:           conn,
-		}
-		go logger.writeLoop()
-		return logger, nil
-=======
 	logger := &Logger{
 		ClientHostname: clientHostname,
 		network:        network,
@@ -122,8 +105,8 @@
 		rootCAs:        rootCAs,
 		Packets:        make(chan Packet, 100),
 		Errors:         make(chan error, 0),
+		connectTimeout: connectTimeout
 		conn:           conn,
->>>>>>> d25c2ff3
 	}
 	go logger.writeLoop()
 	return logger, err
