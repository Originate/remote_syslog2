--- conflicted
+++ resolved
@@ -29,11 +29,8 @@
 		Protocol string `yaml:"protocol"`
 	}
 	Hostname string `yaml:"hostname"`
-<<<<<<< HEAD
 	ConnectTimeout int `yaml:"connect_timeout"`
-=======
 	WriteTimeout int `yaml:"write_timeout"`
->>>>>>> 9d313e19
 	//SetYAML is only called on pointers
 	RefreshInterval *RefreshInterval `yaml:"new_file_check_interval"`
 	ExcludeFiles    *RegexCollection `yaml:"exclude_files"`
@@ -359,17 +356,18 @@
 	return *cm.Config.ExcludePatterns
 }
 
-<<<<<<< HEAD
 func (cm *ConfigManager) ConnectTimeout() time.Duration {
 	connectTimeout := cm.Config.ConnectTimeout
 	if(connectTimeout != 0) {
 		return time.Duration(connectTimeout) * time.Second
-=======
+	}
+	return time.Duration(30) * time.Second
+}
+
 func (cmd *ConfigManager) WriteTimeout() time.Duration {
 	writeTimeout := cmd.Config.WriteTimeout
 	if(writeTimeout != 0) {
 		return time.Duration(writeTimeout) * time.Second
->>>>>>> 9d313e19
 	}
 	return time.Duration(30) * time.Second
 }