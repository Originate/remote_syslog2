package main

import (
	"net"
	"os"
	"path"
	"path/filepath"
	"regexp"
	"strconv"
	"time"

	"github.com/ActiveState/tail"
	"github.com/howbazaar/loggo"
	"github.com/papertrail/remote_syslog2/syslog"
	"github.com/papertrail/remote_syslog2/utils"
)

var log = loggo.GetLogger("")

// Tails a single file
func tailOne(file string, excludePatterns []*regexp.Regexp, logger *syslog.Logger, wr *WorkerRegistry, severity syslog.Priority, facility syslog.Priority, poll bool) {
	defer wr.Remove(file)
	wr.Add(file)
	tailConfig := tail.Config{ReOpen: true, Follow: true, MustExist: true, Poll: poll, Location: &tail.SeekInfo{0, os.SEEK_END}}

	t, err := tail.TailFile(file, tailConfig)

	if err != nil {
		log.Errorf("%s", err)
		return
	}

	for line := range t.Lines {
		if !matchExps(line.Text, excludePatterns) {
			logger.Packets <- syslog.Packet{
				Severity: severity,
				Facility: facility,
				Time:     time.Now(),
				Hostname: logger.ClientHostname,
				Tag:      path.Base(file),
				Message:  line.Text,
			}
			log.Tracef("Forwarding: %s", line.Text)
		} else {
			log.Tracef("Not Forwarding: %s", line.Text)
		}

	}

	log.Errorf("Tail worker executed abnormally")
}

// Tails files speficied in the globs and re-evaluates the globs
// at the specified interval
func tailFiles(globs []string, excludedFiles []*regexp.Regexp, excludePatterns []*regexp.Regexp, interval RefreshInterval, logger *syslog.Logger, severity syslog.Priority, facility syslog.Priority, poll bool) {
	wr := NewWorkerRegistry()
	log.Debugf("Evaluating globs every %s", interval.Duration)
	logMissingFiles := true
	for {
		globFiles(globs, excludedFiles, excludePatterns, logger, &wr, logMissingFiles, severity, facility, poll)
		time.Sleep(interval.Duration)
		logMissingFiles = false
	}
}

//
func globFiles(globs []string, excludedFiles []*regexp.Regexp, excludePatterns []*regexp.Regexp, logger *syslog.Logger, wr *WorkerRegistry, logMissingFiles bool, severity syslog.Priority, facility syslog.Priority, poll bool) {
	log.Debugf("Evaluating file globs")
	for _, glob := range globs {

		files, err := filepath.Glob(utils.ResolvePath(glob))

		if err != nil {
			log.Errorf("Failed to glob %s: %s", glob, err)
		} else if files == nil && logMissingFiles {
			log.Errorf("Cannot forward %s, it may not exist", glob)
		}

		for _, file := range files {
			switch {
			case wr.Exists(file):
				log.Debugf("Skipping %s because it is already running", file)
			case matchExps(file, excludedFiles):
				log.Debugf("Skipping %s because it is excluded by regular expression", file)
			default:
				log.Infof("Forwarding %s", file)
				go tailOne(file, excludePatterns, logger, wr, severity, facility, poll)
			}
		}
	}
}

// Evaluates each regex against the string. If any one is a match
// the function returns true, otherwise it returns false
func matchExps(value string, expressions []*regexp.Regexp) bool {
	for _, exp := range expressions {
		if exp.MatchString(value) {
			return true
		}
	}
	return false
}

func main() {
	cm := NewConfigManager()

	if cm.Daemonize() {
		utils.Daemonize(cm.DebugLogFile(), cm.PidFile())
	}
	utils.AddSignalHandlers()
	loggo.ConfigureLoggers(cm.LogLevels())

	raddr := net.JoinHostPort(cm.DestHost(), strconv.Itoa(cm.DestPort()))
	log.Infof("Connecting to %s over %s", raddr, cm.DestProtocol())
<<<<<<< HEAD
	logger, err := syslog.Dial(cm.Hostname(), cm.DestProtocol(), raddr, cm.RootCAs(), cm.ConnectTimeout())
=======
	logger, err := syslog.Dial(cm.Hostname(), cm.DestProtocol(), raddr, cm.RootCAs(), cm.WriteTimeout())
>>>>>>> 9d313e19

	if err != nil {
		log.Errorf("Cannot connect to server: %v", err)
	}

	go tailFiles(cm.Files(), cm.ExcludeFiles(), cm.ExcludePatterns(), cm.RefreshInterval(), logger, cm.Severity(), cm.Facility(), cm.Poll())

	for err = range logger.Errors {
		log.Errorf("Syslog error: %v", err)
	}
}<|MERGE_RESOLUTION|>--- conflicted
+++ resolved
@@ -112,11 +112,7 @@
 
 	raddr := net.JoinHostPort(cm.DestHost(), strconv.Itoa(cm.DestPort()))
 	log.Infof("Connecting to %s over %s", raddr, cm.DestProtocol())
-<<<<<<< HEAD
-	logger, err := syslog.Dial(cm.Hostname(), cm.DestProtocol(), raddr, cm.RootCAs(), cm.ConnectTimeout())
-=======
-	logger, err := syslog.Dial(cm.Hostname(), cm.DestProtocol(), raddr, cm.RootCAs(), cm.WriteTimeout())
->>>>>>> 9d313e19
+	logger, err := syslog.Dial(cm.Hostname(), cm.DestProtocol(), raddr, cm.RootCAs(), cm.ConnectTimeout(), cm.WriteTimeout())
 
 	if err != nil {
 		log.Errorf("Cannot connect to server: %v", err)
